#!/usr/bin/env ruby

require 'optparse'
require 'fileutils'
require 'rbconfig'

# Load separate component files
require_relative 'finger_joint_calculator'
require_relative 'svg_generator'
require_relative 'layout_optimizer'
require_relative 'project_manager'

# Try to load menu system
begin
  require_relative 'menu'
rescue LoadError => e
  puts "Note: menu.rb not found (#{e.message}), interactive mode not available"
end

class BoxMaker
  VERSION = "1.0.0"

  # Default parameters from OpenSCAD file
    DEFAULT_OPTIONS = {
    box_length: 278,
    box_width: 498,
    box_height: 73,
    stock_thickness: 5.2,
    stock_width: 1220,    # Stock sheet width in mm
    stock_height: 1220,    # Stock sheet height in mm
    finger_width: 40,
    bit_diameter: 3.175,
    kerf: 0.3,
    lid_height: 40,
    lid_tolerance: 1,
    part_spacing: 20,
    dogbone_style: 3,
    enable_lid: false,
    enable_dividers: false,
    enable_x_divider: true,
    enable_y_divider: true,
    output_dir: "./output",
    open_viewer: true,
    interactive: false,
    generate_gcode: false
  }.freeze

  def initialize
    @options = DEFAULT_OPTIONS.dup
    @project_manager = nil
  end

  def run(args)
    parse_options(args)

    # Launch interactive menu if no arguments provided or --interactive flag used
    if args.empty? || @options[:interactive]
      launch_interactive_menu
      return
    end

    puts "Box Maker CLI v#{VERSION}"
    puts "Generating finger-jointed box with dimensions: #{@options[:box_length]}×#{@options[:box_width]}×#{@options[:box_height]}mm"

    generate_box_files
  rescue => e
    puts "❌ Error generating box: #{e.message}"
    puts "\nStacktrace:"
    e.backtrace.each { |line| puts "  #{line}" }
    exit 1
  end

  def launch_interactive_menu
    if defined?(MenuSystem)
      puts "🚀 Launching Box Maker Interactive Menu..."
      puts "Use arrow keys or letter shortcuts (D/M/J/F/O/P/G/S/Q)"
      puts "All measurements are in millimeters (mm)"
      puts
      sleep 1  # Give user time to read

      menu = MenuSystem.new(self)
      menu.run
    else
      puts "❌ Interactive menu not available. menu.rb not found."
      puts "Run in command-line mode with: #{$0} --help"
      exit 1
    end
  end

  def generate_box_files
    # Create output directory
    FileUtils.mkdir_p(@options[:output_dir])

    # Calculate layouts
    calculator = FingerJointCalculator.new(@options)
    layouts = calculator.calculate_all_layouts

    # Show finger layout info
    puts "\n📊 Calculated Finger Layouts:"
    layouts.each do |key, layout|
      direction = key.to_s.gsub('_', ' ').capitalize
      puts "  #{direction}: #{layout[:count]} fingers @ #{layout[:width].round(2)}mm each"
    end
    puts



    # Optimize layout for stock material FIRST
    puts "\n🔧 Optimizing layout for stock material..."
    optimizer = LayoutOptimizer.new(@options)

    # Add panels to optimizer
    optimizer.add_panel("box_bottom", @options[:box_length], @options[:box_width])
    optimizer.add_panel("box_front", @options[:box_length], @options[:box_height])
    optimizer.add_panel("box_back", @options[:box_length], @options[:box_height])
    optimizer.add_panel("box_left", @options[:box_width], @options[:box_height])
    optimizer.add_panel("box_right", @options[:box_width], @options[:box_height])

    # Add lid panels if enabled
    if @options[:enable_lid]
      lid_length = @options[:box_length] + 2 * @options[:stock_thickness] + 2 * @options[:lid_tolerance]
      lid_width = @options[:box_width] + 2 * @options[:stock_thickness] + 2 * @options[:lid_tolerance]

      optimizer.add_panel("lid_top", lid_length, lid_width)
      optimizer.add_panel("lid_front", lid_length, @options[:lid_height])
      optimizer.add_panel("lid_back", lid_length, @options[:lid_height])
      optimizer.add_panel("lid_left", lid_width, @options[:lid_height])
      optimizer.add_panel("lid_right", lid_width, @options[:lid_height])
    end

    # Add divider panels if enabled
    if @options[:enable_dividers]
      optimizer.add_panel("x_divider", @options[:box_length], @options[:box_height]) if @options[:enable_x_divider]
      optimizer.add_panel("y_divider", @options[:box_width], @options[:box_height]) if @options[:enable_y_divider]
    end

    # Calculate optimal layout
    layout = optimizer.calculate_layout
    optimizer.print_layout_summary(layout)
    optimizer.suggest_optimizations(layout)

    # Generate cutting layout SVGs FIRST
    puts "\n📐 Generating cutting layout diagrams..."
    layout_files = optimizer.generate_cutting_layout_svg(layout, @options[:output_dir])

    # Now generate individual panel files
    puts "\n📝 Generating individual panel SVG files..."
    generator = SVGGenerator.new(@options, layouts)
    files = generator.generate_all_panels

    # Convert SVG files to G-code if requested
    gcode_files = []
    if @options[:generate_gcode]
      puts "\n🛠️  Converting SVG files to G-code..."
      gcode_files = files.map { |f| convert_svg_to_gcode(f) }.compact
    end

    puts "\n✅ Generated files:"
    puts "  📋 Sheet Layouts:"
    layout_files.each { |file| puts "    📄 #{File.basename(file)}" }
    puts "  🔧 Individual Panels:"
    files.each { |file| puts "    📄 #{File.basename(file)}" }
    unless gcode_files.empty?
      puts "  🛠️  G-code Files:"
      gcode_files.each { |f| puts "    💾 #{File.basename(f)}" }
    end

    # Open with system viewer if requested (prioritize sheet layout)
    if @options[:open_viewer]
      if layout_files && !layout_files.empty?
        puts "\n👁️ Opening sheet layout with system viewer..."
        open_with_viewer(layout_files.first)
      elsif !files.empty?
        puts "\n👁️ Opening first panel file with system viewer..."
        open_with_viewer(files.first)
      end
    end

    puts "\n📁 Output directory: #{@options[:output_dir]}"
    puts "\nDone!"
  end

  def get_project_manager
    @project_manager
  end

  def set_project_manager(project_manager)
    @project_manager = project_manager
  end

  def update_options(new_options)
    @options.merge!(new_options)
  end

  def load_project_from_cli(project_file)
    begin
      require 'json'

      unless File.exist?(project_file)
        puts "❌ Project file not found: #{project_file}"
        exit 1
      end

      project_data = JSON.parse(File.read(project_file), symbolize_names: true)

      unless project_data[:configuration]
        puts "❌ Invalid project file format"
        exit 1
      end

      @options.merge!(project_data[:configuration])
      puts "✅ Loaded project: #{project_data[:name] || File.basename(project_file, '.json')}"

    rescue JSON::ParserError => e
      puts "❌ Error parsing project file: #{e.message}"
      exit 1
    rescue => e
      puts "❌ Error loading project: #{e.message}"
      exit 1
    end
  end

  def save_project_from_cli(project_name)
    begin
      require 'json'
      require 'fileutils'

      projects_dir = @options[:projects_dir] || File.join(Dir.pwd, 'projects')
      FileUtils.mkdir_p(projects_dir)

      filename = project_name.gsub(/[^a-zA-Z0-9_\-]/, '_').gsub(/_+/, '_') + '.json'
      filepath = File.join(projects_dir, filename)

      project_data = {
        name: project_name,
        created_at: Time.now.iso8601,
        updated_at: Time.now.iso8601,
        version: "1.0",
        description: "#{@options[:box_length]}×#{@options[:box_width]}×#{@options[:box_height]}mm box",
        configuration: @options.dup
      }

      File.write(filepath, JSON.pretty_generate(project_data))
      puts "✅ Project '#{project_name}' saved to #{filepath}"

    rescue => e
      puts "❌ Error saving project: #{e.message}"
      exit 1
    end
  end

  private

  def parse_options(args)
    OptionParser.new do |opts|
      opts.banner = "Usage: #{$0} [options]"
      opts.separator ""
      opts.separator "Run without arguments to launch interactive menu"
      opts.separator "Or use command-line options for direct generation:"

      opts.separator ""
      opts.separator "Box dimensions (all measurements in mm):"
      opts.on("-l", "--length LENGTH", Float, "Box length (mm)") { |v| @options[:box_length] = v }
      opts.on("-w", "--width WIDTH", Float, "Box width (mm)") { |v| @options[:box_width] = v }
      opts.on("-h", "--height HEIGHT", Float, "Box height (mm)") { |v| @options[:box_height] = v }

      opts.separator ""
      opts.separator "Material options:"
      opts.on("-t", "--thickness THICKNESS", Float, "Stock thickness (mm)") { |v| @options[:stock_thickness] = v }
      opts.on("--stock-width WIDTH", Float, "Stock sheet width (mm)") { |v| @options[:stock_width] = v }
      opts.on("--stock-height HEIGHT", Float, "Stock sheet height (mm)") { |v| @options[:stock_height] = v }
      opts.on("-f", "--finger-width WIDTH", Float, "Finger width (mm)") { |v| @options[:finger_width] = v }
      opts.on("-k", "--kerf KERF", Float, "Kerf compensation (mm)") { |v| @options[:kerf] = v }
      opts.on("-b", "--bit-diameter DIA", Float, "End mill diameter (mm)") { |v| @options[:bit_diameter] = v }

      opts.separator ""
      opts.separator "Features:"
      opts.on("--[no-]lid", "Enable/disable lid") { |v| @options[:enable_lid] = v }
      opts.on("--[no-]dividers", "Enable/disable dividers") { |v| @options[:enable_dividers] = v }
      opts.on("--lid-height HEIGHT", Float, "Lid height (mm)") { |v| @options[:lid_height] = v }
      opts.on("--lid-tolerance TOL", Float, "Lid tolerance (mm)") { |v| @options[:lid_tolerance] = v }

      opts.separator ""
      opts.separator "Interface:"
      opts.on("-i", "--interactive", "Launch interactive menu") { |v| @options[:interactive] = v }

      opts.separator ""
      opts.separator "Project options:"
      opts.on("-p", "--project FILE", "Load project configuration") { |v| load_project_from_cli(v) }
      opts.on("--save-project NAME", "Save current config as project") { |v| save_project_from_cli(v) }
      opts.on("--projects-dir DIR", "Projects directory") { |v| @options[:projects_dir] = v }

      opts.separator ""
      opts.separator "Output options:"
      opts.on("-o", "--output DIR", "Output directory") { |v| @options[:output_dir] = v }
      opts.on("--[no-]open", "Open with system viewer") { |v| @options[:open_viewer] = v }
      opts.on("-s", "--spacing SPACING", Float, "Part spacing (mm)") { |v| @options[:part_spacing] = v }
      opts.on("--[no-]gcode", "Generate G-code from SVG files") { |v| @options[:generate_gcode] = v }

      opts.separator ""
      opts.on("--help", "Show this help") do
        puts opts
        exit
      end

      opts.on("--version", "Show version") do
        puts VERSION
        exit
      end
    end.parse!(args)
  end

  def open_with_viewer(file)
    preview = File.join(File.dirname(file), "preview_#{File.basename(file, '.svg')}.html")
    html = <<~HTML
      <!DOCTYPE html>
      <html>
      <head>
        <meta charset="utf-8" />
        <title>SVG Preview</title>
      </head>
      <body style="margin:0">
        <object type="image/svg+xml" data="#{File.basename(file)}" width="100%" height="100%"></object>
      </body>
      </html>
    HTML
    File.write(preview, html)

    case RbConfig::CONFIG['host_os']
    when /darwin/
<<<<<<< HEAD
      # -n launches a new instance of the default browser
      system('open', '-n', preview)
    when /linux/
      browser = ENV['BROWSER']
      if browser && !browser.empty?
        cmd = if browser =~ /(firefox|chrome|chromium|brave|edge)/i
                 [browser, '--new-window', preview]
               else
                 [browser, preview]
               end
        system(*cmd)
=======
      system('open', preview)
    when /linux/
      browser = ENV['BROWSER']
      if browser && !browser.empty?
        system(browser, preview)
>>>>>>> c790da49
      else
        system('xdg-open', preview)
      end
    when /mswin|mingw|cygwin/
<<<<<<< HEAD
      # start will open the file with the associated browser in a new window
      system('start', '', preview)
=======
      system('start', preview)
>>>>>>> c790da49
    else
      puts 'Unable to open browser on this platform'
    end
  end

  def convert_svg_to_gcode(svg_file)
    require 'svgcode'
    out_file = svg_file.sub(/\.svg\z/i, '.ngc')
    begin
      svg_str = File.read(svg_file)
      gcode = Svgcode.parse(svg_str)
      File.write(out_file, gcode)
      out_file
    rescue => e
      puts "❌ Error converting #{File.basename(svg_file)}: #{e.message}"
      nil
    end
  end
end

# Main execution
if __FILE__ == $0
  BoxMaker.new.run(ARGV)
end<|MERGE_RESOLUTION|>--- conflicted
+++ resolved
@@ -328,8 +328,6 @@
 
     case RbConfig::CONFIG['host_os']
     when /darwin/
-<<<<<<< HEAD
-      # -n launches a new instance of the default browser
       system('open', '-n', preview)
     when /linux/
       browser = ENV['BROWSER']
@@ -340,23 +338,12 @@
                  [browser, preview]
                end
         system(*cmd)
-=======
-      system('open', preview)
-    when /linux/
-      browser = ENV['BROWSER']
-      if browser && !browser.empty?
-        system(browser, preview)
->>>>>>> c790da49
       else
         system('xdg-open', preview)
       end
     when /mswin|mingw|cygwin/
-<<<<<<< HEAD
-      # start will open the file with the associated browser in a new window
       system('start', '', preview)
-=======
-      system('start', preview)
->>>>>>> c790da49
+
     else
       puts 'Unable to open browser on this platform'
     end
